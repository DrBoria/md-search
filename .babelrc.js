module.exports = function(api) {
  const plugins = [
    '@babel/plugin-syntax-dynamic-import',
    '@babel/plugin-proposal-class-properties',
    '@babel/plugin-proposal-export-default-from',
    '@babel/plugin-proposal-export-namespace-from',
    '@babel/plugin-proposal-object-rest-spread',
<<<<<<< HEAD
    '@babel/plugin-transform-runtime',
=======
    '@babel/plugin-proposal-optional-chaining',
    '@babel/plugin-proposal-nullish-coalescing-operator',
>>>>>>> 3c31fb74
  ]
  const presets = [
    ['@babel/preset-env', { targets: { node: 10 } }],
    '@babel/preset-typescript',
  ]

  if (api.env('coverage')) {
    plugins.push('babel-plugin-istanbul')
  }

  return { plugins, presets }
}<|MERGE_RESOLUTION|>--- conflicted
+++ resolved
@@ -5,12 +5,9 @@
     '@babel/plugin-proposal-export-default-from',
     '@babel/plugin-proposal-export-namespace-from',
     '@babel/plugin-proposal-object-rest-spread',
-<<<<<<< HEAD
     '@babel/plugin-transform-runtime',
-=======
     '@babel/plugin-proposal-optional-chaining',
     '@babel/plugin-proposal-nullish-coalescing-operator',
->>>>>>> 3c31fb74
   ]
   const presets = [
     ['@babel/preset-env', { targets: { node: 10 } }],
