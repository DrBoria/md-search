--- conflicted
+++ resolved
@@ -2,11 +2,7 @@
 jobs:
   build:
     docker:
-<<<<<<< HEAD
-      - image: circleci/node:12-browsers
-=======
-      - image: circleci/node:14
->>>>>>> de51e1d9
+      - image: circleci/node:14-browsers
 
     steps:
       - checkout
